TODO: Intro

## New Features!

### New option: No Cookies Reset (#729)

A new option has been added that disables the default behavior of resetting the [cookie jar](https://docs.k6.io/docs/cookies) after each VU iteration. If it's enabled, saved cookies will be persisted across VU iterations. For the moment there's no CLI flag for this option, instead it can only be set via the `noCookiesReset` key from the exported script `options` or via the `K6_NO_COOKIES_RESET` environment variable.

### k6/http: New options to discard the response body or to specify its type (#742 and #749)

You can now specify what the type of an HTTP response's body should be with the new `responseType` request option. The possible values for it are `text` (the default), `binary` and `none`. The default `text` response type is backward-compatible, it doesn't change the current k6 behavior of returning the `body` attribute of the `http/Response` object as a string. It's well suited for working with web pages, text-based APIs and similar HTTP responses, but it can be unsuitable when dealing with binary files.

That's mostly because JavaScript strings are encoded with UTF-16 and converting binary data to it will frequently mangle some of the data. The new `binary` response type allows us to avoid that, it causes k6 to return the HTTP response's `body` as a byte array. This allows us to deal with the binary data without mangling it:
```js
import http from 'k6/http';
import { sha256 } from 'k6/crypto';

export default function () {
    const expectedLogoHash = "fce7a09dde7c25b9822eca8438b7a5c397c2709e280e8e50f04d98bc8a66f4d9";

    let resp = http.get("http://test.loadimpact.com/images/logo.png", { responseType: "binary" });
    let logoHash = sha256(resp.body, "hex");
    if (logoHash !== expectedLogoHash) {
        throw new Error(`Expected logo hash to be ${expectedLogoHash} but it was ${logoHash}`);
    }
    http.post("https://httpbin.org/post", resp.body);
};
```

Saving HTTP response bodies is generally useful, especially when we need to use them (or parts of them) in subsequent requests. But in many cases it makes little to no sense to spend memory on saving the response body. For example, when requesting static website assets (JS, CSS, images etc.) or web pages without needed information, the actual file contents rarely matter when running load tests.

For cases like that, the value `none` for the `responseType` option allows k6 to discard incoming data on arrival, in order to save CPU cycles and prevent unnecessary copying of data. When enabled, the actual HTTP response body would be fully downloaded (so that the load test and all HTTP metrics for that request are still accurate), it just won't be saved in memory and passed on to the JavaScript runtime at all - the `response.body` attribute would be `null`:

```js
import http from 'k6/http';
import { check } from "k6";

export default function () {
    const url = "http://test.loadimpact.com";
    let resp = http.get(url);
    let cssFile = resp.html().find("link[rel='stylesheet']").attr("href");

    check(http.get(`${url}/${cssFile}`, { responseType: "none" }), {
        "body was empty": (res) => res.body === null,
        "response code was 200": (res) => res.status == 200,
        "timings are present": (res) => res.timings.duration > 0,
    });
};
```

For convenience, there's also a new global config option that causes k6 to discard response bodies by default by switching the default `responseType` value to `none`. It can be enabled via the `--discard-response-bodies` CLI flag, the `K6_DISCARD_RESPONSE_BODIES` environment variable, or the `discardResponseBodies` script option:
```js
import http from 'k6/http';
export let options = {
  discardResponseBodies: true,
};
export default function () {
  let response = http.get("http://test.loadimpact.com", { responseType: "text" });
  // ... do something with the response, but ignore the contents of static files:
  http.batch([
    "http://test.loadimpact.com/images/logo.png",
    "http://test.loadimpact.com/style.css"
  ]);
};
```

Thanks to @sherrman for reporting the binary handling issues that prompted the addition of the `responseType` option! And thanks to @ofauchon for implementing both of the discard response body options, of which the local per-request one was later transformed into the `responseType=none` value!

## Internals

* Cloud output: improved outlier metric detection for small batches (#744)

## Bugs fixed!

* UI: The interactive `k6 login influxdb` command failed to write the supplied options to the config file. (#734)
* UI: Password input is now masked in `k6 login influxdb` and `k6 login cloud`. (#734)
* Config: Environment variables can now be used to modify k6's behavior in the `k6 login` subcommands. (#734)
* HTTP: Binary response bodies were mangled because there was no way to avoid converting them to UTF-16 JavaScript strings. (#749)
* Config: Stages were appended instead of overwritten from upper config "tiers", and were doubled when supplied via the CLI flag (#759)
<<<<<<< HEAD
* HTTP: `http.batch()` calls could panic because of a data race when the `batchPerHost` global option was used (#770)
=======
* HAR converter: Fixed a panic due to a missing array length check (#760)
>>>>>>> 460cebaf
<|MERGE_RESOLUTION|>--- conflicted
+++ resolved
@@ -77,8 +77,5 @@
 * Config: Environment variables can now be used to modify k6's behavior in the `k6 login` subcommands. (#734)
 * HTTP: Binary response bodies were mangled because there was no way to avoid converting them to UTF-16 JavaScript strings. (#749)
 * Config: Stages were appended instead of overwritten from upper config "tiers", and were doubled when supplied via the CLI flag (#759)
-<<<<<<< HEAD
-* HTTP: `http.batch()` calls could panic because of a data race when the `batchPerHost` global option was used (#770)
-=======
 * HAR converter: Fixed a panic due to a missing array length check (#760)
->>>>>>> 460cebaf
+* HTTP: `http.batch()` calls could panic because of a data race when the `batchPerHost` global option was used (#770)