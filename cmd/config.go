/*
 *
 * k6 - a next-generation load testing tool
 * Copyright (C) 2019 Load Impact
 *
 * This program is free software: you can redistribute it and/or modify
 * it under the terms of the GNU Affero General Public License as
 * published by the Free Software Foundation, either version 3 of the
 * License, or (at your option) any later version.
 *
 * This program is distributed in the hope that it will be useful,
 * but WITHOUT ANY WARRANTY; without even the implied warranty of
 * MERCHANTABILITY or FITNESS FOR A PARTICULAR PURPOSE.  See the
 * GNU Affero General Public License for more details.
 *
 * You should have received a copy of the GNU Affero General Public License
 * along with this program.  If not, see <http://www.gnu.org/licenses/>.
 *
 */

package cmd

import (
	"encoding/json"
	"errors"
	"fmt"
	"os"
	"path/filepath"
	"strings"

	"github.com/kelseyhightower/envconfig"
	"github.com/spf13/afero"
	"github.com/spf13/pflag"
	"gopkg.in/guregu/null.v3"

	"github.com/loadimpact/k6/lib"
	"github.com/loadimpact/k6/lib/executor"
	"github.com/loadimpact/k6/lib/types"
	"github.com/loadimpact/k6/stats"
	"github.com/loadimpact/k6/stats/cloud"
	"github.com/loadimpact/k6/stats/csv"
	"github.com/loadimpact/k6/stats/datadog"
	"github.com/loadimpact/k6/stats/eventhubs"
	"github.com/loadimpact/k6/stats/influxdb"
	"github.com/loadimpact/k6/stats/kafka"
	"github.com/loadimpact/k6/stats/statsd"
	"github.com/loadimpact/k6/ui"
)

// configFlagSet returns a FlagSet with the default run configuration flags.
func configFlagSet() *pflag.FlagSet {
	flags := pflag.NewFlagSet("", 0)
	flags.SortFlags = false
	flags.StringArrayP("out", "o", []string{}, "`uri` for an external metrics database")
	flags.BoolP("linger", "l", false, "keep the API server alive past test end")
	flags.Bool("no-usage-report", false, "don't send anonymous stats to the developers")
	flags.Bool("no-thresholds", false, "don't run thresholds")
	flags.Bool("no-summary", false, "don't show the summary at the end of the test")
	flags.String(
		"summary-export",
		"",
		"output the end-of-test summary report to JSON file",
	)
	return flags
}

type Config struct {
	lib.Options

	Out           []string    `json:"out" envconfig:"K6_OUT"`
	Linger        null.Bool   `json:"linger" envconfig:"K6_LINGER"`
	NoUsageReport null.Bool   `json:"noUsageReport" envconfig:"K6_NO_USAGE_REPORT"`
	NoThresholds  null.Bool   `json:"noThresholds" envconfig:"K6_NO_THRESHOLDS"`
	NoSummary     null.Bool   `json:"noSummary" envconfig:"K6_NO_SUMMARY"`
	SummaryExport null.String `json:"summaryExport" envconfig:"K6_SUMMARY_EXPORT"`

	Collectors struct {
<<<<<<< HEAD
		InfluxDB  influxdb.Config  `json:"influxdb"`
		Kafka     kafka.Config     `json:"kafka"`
		Cloud     cloud.Config     `json:"cloud"`
		StatsD    common.Config    `json:"statsd"`
		Datadog   datadog.Config   `json:"datadog"`
		CSV       csv.Config       `json:"csv"`
		EventHubs eventhubs.Config `json:"eventhubs"`
=======
		InfluxDB influxdb.Config `json:"influxdb"`
		Kafka    kafka.Config    `json:"kafka"`
		Cloud    cloud.Config    `json:"cloud"`
		StatsD   statsd.Config   `json:"statsd"`
		Datadog  datadog.Config  `json:"datadog"`
		CSV      csv.Config      `json:"csv"`
>>>>>>> cfedc920
	} `json:"collectors"`
}

// Validate checks if all of the specified options make sense
func (c Config) Validate() []error {
	errors := c.Options.Validate()
	//TODO: validate all of the other options... that we should have already been validating...
	//TODO: maybe integrate an external validation lib: https://github.com/avelino/awesome-go#validation

	return errors
}

func (c Config) Apply(cfg Config) Config {
	c.Options = c.Options.Apply(cfg.Options)
	if len(cfg.Out) > 0 {
		c.Out = cfg.Out
	}
	if cfg.Linger.Valid {
		c.Linger = cfg.Linger
	}
	if cfg.NoUsageReport.Valid {
		c.NoUsageReport = cfg.NoUsageReport
	}
	if cfg.NoThresholds.Valid {
		c.NoThresholds = cfg.NoThresholds
	}
	if cfg.NoSummary.Valid {
		c.NoSummary = cfg.NoSummary
	}
	if cfg.SummaryExport.Valid {
		c.SummaryExport = cfg.SummaryExport
	}
	c.Collectors.InfluxDB = c.Collectors.InfluxDB.Apply(cfg.Collectors.InfluxDB)
	c.Collectors.Cloud = c.Collectors.Cloud.Apply(cfg.Collectors.Cloud)
	c.Collectors.Kafka = c.Collectors.Kafka.Apply(cfg.Collectors.Kafka)
	c.Collectors.StatsD = c.Collectors.StatsD.Apply(cfg.Collectors.StatsD)
	c.Collectors.Datadog = c.Collectors.Datadog.Apply(cfg.Collectors.Datadog)
	c.Collectors.CSV = c.Collectors.CSV.Apply(cfg.Collectors.CSV)
	c.Collectors.EventHubs = c.Collectors.EventHubs.Apply(cfg.Collectors.EventHubs)
	return c
}

// Gets configuration from CLI flags.
func getConfig(flags *pflag.FlagSet) (Config, error) {
	opts, err := getOptions(flags)
	if err != nil {
		return Config{}, err
	}
	out, err := flags.GetStringArray("out")
	if err != nil {
		return Config{}, err
	}
	return Config{
		Options:       opts,
		Out:           out,
		Linger:        getNullBool(flags, "linger"),
		NoUsageReport: getNullBool(flags, "no-usage-report"),
		NoThresholds:  getNullBool(flags, "no-thresholds"),
		NoSummary:     getNullBool(flags, "no-summary"),
		SummaryExport: getNullString(flags, "summary-export"),
	}, nil
}

// Reads the configuration file from the supplied filesystem and returns it and its path.
// It will first try to see if the user explicitly specified a custom config file and will
// try to read that. If there's a custom config specified and it couldn't be read or parsed,
// an error will be returned.
// If there's no custom config specified and no file exists in the default config path, it will
// return an empty config struct, the default config location and *no* error.
func readDiskConfig(fs afero.Fs) (Config, string, error) {
	realConfigFilePath := configFilePath
	if realConfigFilePath == "" {
		// The user didn't specify K6_CONFIG or --config, use the default path
		realConfigFilePath = defaultConfigFilePath
	}

	// Try to see if the file exists in the supplied filesystem
	if _, err := fs.Stat(realConfigFilePath); err != nil {
		if os.IsNotExist(err) && configFilePath == "" {
			// If the file doesn't exist, but it was the default config file (i.e. the user
			// didn't specify anything), silence the error
			err = nil
		}
		return Config{}, realConfigFilePath, err
	}

	data, err := afero.ReadFile(fs, realConfigFilePath)
	if err != nil {
		return Config{}, realConfigFilePath, err
	}
	var conf Config
	err = json.Unmarshal(data, &conf)
	return conf, realConfigFilePath, err
}

// Serializes the configuration to a JSON file and writes it in the supplied
// location on the supplied filesystem
func writeDiskConfig(fs afero.Fs, configPath string, conf Config) error {
	data, err := json.MarshalIndent(conf, "", "  ")
	if err != nil {
		return err
	}

	if err := fs.MkdirAll(filepath.Dir(configPath), 0755); err != nil {
		return err
	}

	return afero.WriteFile(fs, configPath, data, 0644)
}

// Reads configuration variables from the environment.
func readEnvConfig() (conf Config, err error) {
	// TODO: replace envconfig and refactor the whole configuration from the groun up :/
	for _, err := range []error{
		envconfig.Process("", &conf),
		envconfig.Process("", &conf.Collectors.Cloud),
		envconfig.Process("", &conf.Collectors.InfluxDB),
		envconfig.Process("", &conf.Collectors.Kafka),
		envconfig.Process("k6_statsd", &conf.Collectors.StatsD),
		envconfig.Process("k6_datadog", &conf.Collectors.Datadog),
	} {
		return conf, err
	}
	return conf, nil
}

// Assemble the final consolidated configuration from all of the different sources:
// - start with the CLI-provided options to get shadowed (non-Valid) defaults in there
// - add the global file config options
// - if supplied, add the Runner-provided options
// - add the environment variables
// - merge the user-supplied CLI flags back in on top, to give them the greatest priority
// - set some defaults if they weren't previously specified
// TODO: add better validation, more explicit default values and improve consistency between formats
// TODO: accumulate all errors and differentiate between the layers?
func getConsolidatedConfig(fs afero.Fs, cliConf Config, runner lib.Runner) (conf Config, err error) {
	cliConf.Collectors.InfluxDB = influxdb.NewConfig().Apply(cliConf.Collectors.InfluxDB)
	cliConf.Collectors.Cloud = cloud.NewConfig().Apply(cliConf.Collectors.Cloud)
	cliConf.Collectors.Kafka = kafka.NewConfig().Apply(cliConf.Collectors.Kafka)
	cliConf.Collectors.StatsD = statsd.NewConfig().Apply(cliConf.Collectors.StatsD)
	cliConf.Collectors.Datadog = datadog.NewConfig().Apply(cliConf.Collectors.Datadog)
	cliConf.Collectors.EventHubs = eventhubs.NewConfig().Apply(cliConf.Collectors.EventHubs)

	fileConf, _, err := readDiskConfig(fs)
	if err != nil {
		return conf, err
	}
	envConf, err := readEnvConfig()
	if err != nil {
		return conf, err
	}

	conf = cliConf.Apply(fileConf)
	if runner != nil {
		conf = conf.Apply(Config{Options: runner.GetOptions()})
	}
	conf = conf.Apply(envConf).Apply(cliConf)
	conf = applyDefault(conf)

	// TODO(imiric): Move this validation where it makes sense in the configuration
	// refactor of #883. This repeats the trend stats validation already done
	// for CLI flags in cmd.getOptions, in case other configuration sources
	// (e.g. env vars) overrode our default value. This is not done in
	// lib.Options.Validate to avoid circular imports.
	if err = ui.ValidateSummary(conf.SummaryTrendStats); err != nil {
		return conf, err
	}

	return conf, nil
}

// applyDefault applies the default options value if it is not specified.
// This happens with types which are not supported by "gopkg.in/guregu/null.v3".
//
// Note that if you add option default value here, also add it in command line argument help text.
func applyDefault(conf Config) Config {
	if conf.Options.SystemTags == nil {
		conf.Options.SystemTags = &stats.DefaultSystemTagSet
	}
	if conf.Options.SummaryTrendStats == nil {
		conf.Options.SummaryTrendStats = lib.DefaultSummaryTrendStats
	}
	defDNS := types.DefaultDNSConfig()
	if !conf.DNS.TTL.Valid {
		conf.DNS.TTL = defDNS.TTL
	}
	if !conf.DNS.Select.Valid {
		conf.DNS.Select = defDNS.Select
	}
	if !conf.DNS.Policy.Valid {
		conf.DNS.Policy = defDNS.Policy
	}

	return conf
}

func deriveAndValidateConfig(conf Config, isExecutable func(string) bool) (result Config, err error) {
	result = conf
	result.Options, err = executor.DeriveScenariosFromShortcuts(conf.Options)
	if err != nil {
		return result, err
	}
	return result, validateConfig(result, isExecutable)
}

func validateConfig(conf Config, isExecutable func(string) bool) error {
	errList := conf.Validate()

	for _, ec := range conf.Scenarios {
		if err := validateScenarioConfig(ec, isExecutable); err != nil {
			errList = append(errList, err)
		}
	}

	if len(errList) == 0 {
		return nil
	}

	errMsgParts := []string{"There were problems with the specified script configuration:"}
	for _, err := range errList {
		errMsgParts = append(errMsgParts, fmt.Sprintf("\t- %s", err.Error()))
	}

	return errors.New(strings.Join(errMsgParts, "\n"))
}

func validateScenarioConfig(conf lib.ExecutorConfig, isExecutable func(string) bool) error {
	execFn := conf.GetExec()
	if !isExecutable(execFn) {
		return fmt.Errorf("executor %s: function '%s' not found in exports", conf.GetName(), execFn)
	}
	return nil
}<|MERGE_RESOLUTION|>--- conflicted
+++ resolved
@@ -75,7 +75,6 @@
 	SummaryExport null.String `json:"summaryExport" envconfig:"K6_SUMMARY_EXPORT"`
 
 	Collectors struct {
-<<<<<<< HEAD
 		InfluxDB  influxdb.Config  `json:"influxdb"`
 		Kafka     kafka.Config     `json:"kafka"`
 		Cloud     cloud.Config     `json:"cloud"`
@@ -83,14 +82,6 @@
 		Datadog   datadog.Config   `json:"datadog"`
 		CSV       csv.Config       `json:"csv"`
 		EventHubs eventhubs.Config `json:"eventhubs"`
-=======
-		InfluxDB influxdb.Config `json:"influxdb"`
-		Kafka    kafka.Config    `json:"kafka"`
-		Cloud    cloud.Config    `json:"cloud"`
-		StatsD   statsd.Config   `json:"statsd"`
-		Datadog  datadog.Config  `json:"datadog"`
-		CSV      csv.Config      `json:"csv"`
->>>>>>> cfedc920
 	} `json:"collectors"`
 }
 
